--- conflicted
+++ resolved
@@ -111,7 +111,7 @@
         # 5. Gemini (if API key available)
 ```
 
-#### 4. Configuration Management (`skynet/config.py`)
+#### 2. Configuration Management (`config.py`)
 - **Purpose**: Multi-source configuration with environment override
 - **Pattern**: Dataclass with validation and type hints
 - **Sources**: Default values → Environment variables → YAML files
@@ -122,8 +122,7 @@
     """Configuration with multiple source support"""
     
     # Ollama Configuration
-    # ollama_base_url is deprecated; prefer configuring via `skynet.config` and OLLAMA_MODEL
-    # ollama_base_url: str = "http://localhost:11434"
+    ollama_base_url: str = "http://localhost:11434"
     ollama_model: str = "mistral"
     
     # Search Configuration
@@ -332,16 +331,9 @@
 
 ### Environment Variables
 ```bash
-<<<<<<< HEAD
-# Ollama Configuration
-# Note: `OLLAMA_BASE_URL` is deprecated; prefer configuring model via `OLLAMA_MODEL`
-# and use `from skynet.config import Config` for packaged configuration.
-export OLLAMA_MODEL="mistral"
-=======
 # Primary AI Provider (Choose one)
 export OPENAI_API_KEY="<your_openai_api_key>"
 export OPENAI_MODEL="gpt-3.5-turbo"
->>>>>>> ad8aa5b7
 
 # Search Configuration
 export SEARCH_PROVIDER="duckduckgo"
