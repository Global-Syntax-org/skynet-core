--- conflicted
+++ resolved
@@ -30,18 +30,11 @@
 
    **Core Configuration Options:**
    ```bash
-<<<<<<< HEAD
-   # Ollama Configuration
-   # Note: OLLAMA_BASE_URL is deprecated in favor of package-based configuration.
-   # Configure the model name using OLLAMA_MODEL and use `skynet.config` for advanced settings.
-   # If you run Ollama on a custom URL, you may still set OLLAMA_BASE_URL.
-=======
    # Storage Backend (SQLite is default)
    SKYNET_STORAGE_TYPE=sqlite  # or mssql, file, memory
    
    # Local AI (Primary - Ollama)
    OLLAMA_BASE_URL=http://localhost:11434
->>>>>>> e22117c7
    OLLAMA_MODEL=mistral
    
    # Cloud AI Fallbacks (Optional)
