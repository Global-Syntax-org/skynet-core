--- conflicted
+++ resolved
@@ -67,8 +67,7 @@
 ```
 skynet-lite/
 ├── main.py              # Entry point and chat orchestration
-├── skynet/              # Packaged python module
-│   └── config.py        # Configuration management (import: `from skynet.config import Config`)
+├── config.py            # Configuration management
 ├── setup.py             # Setup and dependency verification
 ├── web/                 # Web UI interface
 │   ├── app.py           # Flask web application
@@ -85,24 +84,12 @@
 
 ## 🔧 Configuration
 
-Skynet Lite uses a packaged configuration object: import it with
-`from skynet.config import Config`.
-
-See `docs/CONFIGURATION.md` for full details and migration notes.
+Skynet Lite supports multiple configuration methods:
 
 ### Environment Variables
 
 Copy `.env.example` to `.env` and configure your API keys:
 ```bash
-<<<<<<< HEAD
-# Core settings
-export OLLAMA_MODEL="mistral"
-export SEARCH_PROVIDER="duckduckgo"
-export SEARCH_USE_INSTANT_ANSWERS=1
-
-# Optional: provider-specific credentials
-# Azure (Bing) Search
-=======
 cp .env.example .env
 ```
 
@@ -137,7 +124,6 @@
 # Automatically enabled, privacy-focused search
 
 # Azure Cognitive Services Bing Search
->>>>>>> ad8aa5b7
 export AZURE_SEARCH_KEY="<your_azure_search_key>"
 export AZURE_SEARCH_ENDPOINT="https://<resource-name>.cognitiveservices.azure.com/bing/v7.0/search"
 
@@ -147,8 +133,15 @@
 ```
 
 ### Configuration File
-The project supports a simple `config.yaml` created by `Config.create_default_config_file()`.
-See `docs/CONFIGURATION.md` for details and examples.
+Create or edit `config.yaml`:
+```yaml
+ollama:
+  base_url: "http://localhost:11434"
+  model: "mistral"
+  
+memory:
+  max_turns: 10
+```
 
 ## 💬 Usage Examples
 
